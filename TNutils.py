--- conflicted
+++ resolved
@@ -204,11 +204,7 @@
     
     return mnistimg_corr
 
-<<<<<<< HEAD
-def plot_rec(cor_flat, rec_flat, shape, savefig = ''):
-=======
 def plot_rec(cor_flat, rec_flat, shape, savefig = '', N = 2):
->>>>>>> 0b794e8e
     '''
     Display the RECONSTRUCTION
     '''
@@ -232,13 +228,9 @@
     cor_flat = np.copy(cor_flat)
     cor_flat[cor_flat == -1] = 0
     plt.figure(figsize = (2,2))
-<<<<<<< HEAD
+    
     plt.imshow(1-np.reshape(rec_flat, shape), cmap=reccmap)
     plt.imshow(np.reshape(cor_flat, shape), cmap=corrupted_cmap)
-=======
-    plt.imshow(1-np.reshape(rec_flat,shape), cmap=reccmap)
-    plt.imshow(np.reshape(cor_flat,shape), cmap=corrupted_cmap)
->>>>>>> 0b794e8e
         
     plt.axis('off')
     
